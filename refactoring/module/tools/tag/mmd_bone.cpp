/**************************************************************************

Copyright:Copyright(c) 2022-present, Aimidi & CMT contributors.
Author:			Aimidi
Date:			2023/9/12
File:			mmd_bone_root.h
Description:	DESC

**************************************************************************/

#include "pch.h"
#include "mmd_bone.h"
#include "module/tools/object/mmd_bone_root.h"

Bool MMDBoneTag::RefreshColor(GeListNode* node, BaseObject* op)
{
	if (!op)
	{
		op = m_bone_object;
	}
	if (!node)
	{
		node = Get();
	}
	const BaseContainer* bc = reinterpret_cast<BaseList2D*>(node)->GetDataInstance();
	if (!bc)
	{
		return false;
	}
	static constexpr Vector colors[6]
	{
		Vector(0.56640625, 0.78125, 1),       /* Is_rotatable == 1 */
		Vector(0.703125, 1, 0.546875),        /* Is_translatable == 1 */
		Vector(0.984375, 0.375, 0),           /* Is_IK == 1 */
		Vector(0.4, 0.4, 0.4),                /* Is_visible == 0 */
		Vector(0.7265625, 0.328125, 1),       /* Fixed_axis == 1 */
		Vector(0.682353, 0.64453125, 1),      /* Inherit_rotation == 1||Inherit_translation == 1 */
	};
	Int32 color = 0;

	if (bc->GetBool(PMX_BONE_ROTATABLE) == 1)
		color = 0;
	if (bc->GetBool(PMX_BONE_TRANSLATABLE) == 1)
		color = 1;
	if (bc->GetBool(PMX_BONE_IS_IK) == 1)
		color = 2;
	if (bc->GetBool(PMX_BONE_VISIBLE) == 0)
		color = 3;
	if (bc->GetBool(PMX_BONE_IS_FIXED_AXIS) == 1)
		color = 4;
	if (bc->GetBool(PMX_BONE_INHERIT_ROTATION) == 1 || bc->GetBool(PMX_BONE_INHERIT_TRANSLATION))
		color = 5;
	if (node != nullptr)
	{
#if API_VERSION >= 21000
		node->SetParameter(ConstDescID(DescLevel(ID_BASELIST_ICON_COLORIZE_MODE)), ID_BASELIST_ICON_COLORIZE_MODE_CUSTOM, DESCFLAGS_SET::NONE);
		node->SetParameter(ConstDescID(DescLevel(ID_BASELIST_ICON_COLOR)), colors[color], DESCFLAGS_SET::NONE);
#endif
	}
	if (op != nullptr)
	{
#if API_VERSION >= 21000
		op->SetParameter(ConstDescID(DescLevel(ID_BASELIST_ICON_COLORIZE_MODE)), ID_BASELIST_ICON_COLORIZE_MODE_CUSTOM, DESCFLAGS_SET::NONE);
		op->SetParameter(ConstDescID(DescLevel(ID_BASELIST_ICON_COLOR)), colors[color], DESCFLAGS_SET::NONE);
#endif
		auto objColor = MakeObjectColorProperties(colors[color], ID_BASEOBJECT_USECOLOR_ALWAYS, true);
		op->SetColorProperties(&objColor);
	}
	return true;
}

MMDBoneTag::TrackDescIDArray MMDBoneTag::GetTrackDescIDsImpl()
{
	static const TrackDescIDArray track_desc_IDs
	{
		ConstDescID(DescLevel(ID_BASEOBJECT_REL_POSITION), DescLevel(VECTOR_X)),
		ConstDescID(DescLevel(ID_BASEOBJECT_REL_POSITION), DescLevel(VECTOR_Y)),
		ConstDescID(DescLevel(ID_BASEOBJECT_REL_POSITION), DescLevel(VECTOR_Z)),
		ConstDescID(DescLevel(ID_BASEOBJECT_REL_ROTATION), DescLevel(VECTOR_X)),
		ConstDescID(DescLevel(ID_BASEOBJECT_REL_ROTATION), DescLevel(VECTOR_Y)),
		ConstDescID(DescLevel(ID_BASEOBJECT_REL_ROTATION), DescLevel(VECTOR_Z))
	};
	return track_desc_IDs;
}

BoneMorphData::BoneMorphData(String name, DescID grp_id, DescID strength_id, DescID translation_id, DescID rotation_id,
	DescID button_grp_id, DescID button_delete_id, DescID button_rename_id):
	name(std::move(name)),
	grp_id(std::move(grp_id)),
	strength_id(std::move(strength_id)),
	translation_id(std::move(translation_id)),
	rotation_id(std::move(rotation_id)),
	button_grp_id(std::move(button_grp_id)),
	button_delete_id(std::move(button_delete_id)),
	button_rename_id(std::move(button_rename_id))
{
}

Bool BoneMorphData::Write(HyperFile* hf) SDK2024_Const
{
	if (!grp_id.Write(hf))
		return false;
	if (!strength_id.Write(hf))
		return false;
	if (!translation_id.Write(hf))
		return false;
	if (!rotation_id.Write(hf))
		return false;
	if (!button_grp_id.Write(hf))
		return false;
	if (!button_delete_id.Write(hf))
		return false;
	if (!button_rename_id.Write(hf))
		return false;
	if (!hf->WriteString(name))
		return false;
	return true;
}

Bool BoneMorphData::Read(HyperFile* hf)
{
	if (!grp_id.Read(hf))
		return false;
	if (!strength_id.Read(hf))
		return false;
	if (!translation_id.Read(hf))
		return false;
	if (!rotation_id.Read(hf))
		return false;
	if (!button_grp_id.Read(hf))
		return false;
	if (!button_delete_id.Read(hf))
		return false;
	if (!button_rename_id.Read(hf))
		return false;
	if (!hf->ReadString(&name))
		return false;
	return true;
}

MMDBoneTagMsg::MMDBoneTagMsg(const MMDBoneTagMsgType type): type(type)
{}

MMDBoneTagBoneIndexChangeMsg::MMDBoneTagBoneIndexChangeMsg(): MMDBoneTagMsg(MMDBoneTagMsgType::BONE_INDEX_CHANGE)
{}

MMDBoneTagBoneMorphAddMsg::MMDBoneTagBoneMorphAddMsg(String name, SDK2024_Const BaseTag* bone_tag, const DescID& strength_id):
	MMDBoneTagMsg(MMDBoneTagMsgType::BONE_MORPH_ADD), name(std::move(name)), bone_morph_UI_data(bone_tag, strength_id)
{}

MMDBoneTagBoneMorphDeleteMsg::MMDBoneTagBoneMorphDeleteMsg(String name, SDK2024_Const BaseTag* bone_tag,
	const DescID& strength_id):
	MMDBoneTagMsg(MMDBoneTagMsgType::BONE_MORPH_DELETE), name(std::move(name)), bone_morph_UI_data(bone_tag, strength_id)
{}

MMDBoneTagBoneMorphRenameMsg::MMDBoneTagBoneMorphRenameMsg(String old_name, String new_name, SDK2024_Const BaseTag* bone_tag,
	const DescID& strength_id):
	MMDBoneTagMsg(MMDBoneTagMsgType::BONE_MORPH_RENAME), old_name(std::move(old_name)), new_name(std::move(new_name)), bone_morph_UI_data(bone_tag, strength_id)
{}

void MMDBoneTag::SetBoneRoot(BaseObject* bone_root)
{
	m_bone_root = bone_root;
}

void MMDBoneTag::SetBoneObject(BaseObject* bone_object)
{
	m_bone_object = bone_object;
}

NodeData* MMDBoneTag::Alloc()
{
	return NewObj(MMDBoneTag).GetValue();
}

Bool MMDBoneTag::Init(GeListNode* node SDK2024_InitParaName)
{
	if (!node)
		return false;
	
	BaseContainer* bc = reinterpret_cast<BaseList2D*>(node)->GetDataInstance();
	if (!bc)
		return false;

	bc->SetString(ID_BASELIST_NAME, GeLoadString(IDS_T_MMD_BONE));
	bc->SetString(PMX_BONE_NAME_LOCAL, "bone"_s);
	bc->SetInt32(PMX_BONE_NAME_IS_LOCAL, 2);
	bc->SetString(PMX_BONE_NAME_UNIVERSAL, "bone"_s);
	bc->SetString(PMX_BONE_PARENT_BONE_INDEX, "-1"_s);
	bc->SetString(PMX_BONE_PARENT_BONE_NAME, ""_s);
	bc->SetInt32(PMX_BONE_ROTATABLE, 1);
	bc->SetInt32(PMX_BONE_VISIBLE, 1);
	bc->SetInt32(PMX_BONE_ENABLED, 1);
	bc->SetInt32(PMX_BONE_TAIL_INDEX, 0);
	bc->SetInt32(PMX_BONE_INHERIT_BONE_PARENT_INDEX, -1);
	bc->SetFloat(PMX_BONE_INHERIT_BONE_PARENT_INFLUENCE, 1.0);
	bc->SetVector(PMX_BONE_LOCAL_X, Vector(1, 0, 0));
	bc->SetVector(PMX_BONE_LOCAL_Z, Vector(0, 0, 1));
	if (GeData priority; node->GetParameter(ConstDescID(DescLevel(EXPRESSION_PRIORITY)), priority, DESCFLAGS_GET::NONE))
	{
		if (auto* pd = DataGetCustomDataType(priority, PriorityData, CUSTOMGUI_PRIORITY_DATA))
		{
			pd->SetPriorityValue(PRIORITYVALUE_PRIORITY, 1);
			bc->SetData(EXPRESSION_PRIORITY, priority);
		}
	}
	if (!InitInterpolator(node))
		return false;

	return SUPER::Init(node SDK2024_InitPara);
}

void MMDBoneTag::HandleDescriptionUpdate(GeListNode* node, BaseContainer* const bc, const Int32 id)
{
	switch (id)
	{
	case PMX_BONE_ROTATABLE:
		{
			if (!m_bone_object)
				return;
			if (!protection_tag)
			{
				if (!CreateBoneLockTag())
					break;
			}
			SetRotationLock(!bc->GetBool(id));
			RefreshColor(node);
			break;
		}
	case PMX_BONE_TRANSLATABLE:
		{
			if (!m_bone_object)
				return;
			if (!protection_tag)
			{
				if (!CreateBoneLockTag())
					break;
			}
			SetPositionLock(!bc->GetBool(id));
			RefreshColor(node);
			break;
		}
	case PMX_BONE_VISIBLE:
		{
			if (!m_bone_object)
				return;
			if (!bc->GetBool(id))
			{
				m_bone_object->SetParameter(ConstDescID(DescLevel(ID_CA_JOINT_OBJECT_JOINT_DISPLAY)), ID_CA_JOINT_OBJECT_JOINT_DISPLAY_NONE, DESCFLAGS_SET::NONE);
				m_bone_object->SetParameter(ConstDescID(DescLevel(ID_CA_JOINT_OBJECT_BONE_DISPLAY)), ID_CA_JOINT_OBJECT_BONE_DISPLAY_NONE, DESCFLAGS_SET::NONE);
			}
			else
			{
				m_bone_object->SetParameter(ConstDescID(DescLevel(ID_CA_JOINT_OBJECT_JOINT_DISPLAY)), ID_CA_JOINT_OBJECT_JOINT_DISPLAY_AXIS, DESCFLAGS_SET::NONE);
				m_bone_object->SetParameter(ConstDescID(DescLevel(ID_CA_JOINT_OBJECT_BONE_DISPLAY)), ID_CA_JOINT_OBJECT_BONE_DISPLAY_STANDARD, DESCFLAGS_SET::NONE);
			}
			this->RefreshColor(node);
			break;
		}
	case PMX_BONE_INDEXED_TAIL_POSITION:
		{
			if (!m_bone_object)
				return;
			switch (bc->GetInt32(id))
			{
			case PMX_BONE_TAIL_IS_INDEX:
				{
					if (bc->GetInt32(PMX_BONE_TAIL_INDEX) == -1)
					{
						m_bone_object->SetParameter(ConstDescID(DescLevel(ID_CA_JOINT_OBJECT_BONE_ALIGN)), ID_CA_JOINT_OBJECT_BONE_ALIGN_NULL, DESCFLAGS_SET::NONE);
					}
					else
					{
						m_bone_object->SetParameter(ConstDescID(DescLevel(ID_CA_JOINT_OBJECT_BONE_ALIGN)), ID_CA_JOINT_OBJECT_BONE_ALIGN_TOCHILD, DESCFLAGS_SET::NONE);
					}
					break;
				}
			case PMX_BONE_TAIL_POSITION:
				{
					if (bc->GetVector(PMX_BONE_TAIL_POSITION) == Vector())
					{
						m_bone_object->SetParameter(ConstDescID(DescLevel(ID_CA_JOINT_OBJECT_BONE_ALIGN)), ID_CA_JOINT_OBJECT_BONE_ALIGN_NULL, DESCFLAGS_SET::NONE);
					}
					else
					{
						m_bone_object->SetParameter(ConstDescID(DescLevel(ID_CA_JOINT_OBJECT_BONE_ALIGN)), ID_CA_JOINT_OBJECT_BONE_ALIGN_TOCHILD, DESCFLAGS_SET::NONE);
					}
					break;
				}
			default:
				break;
			}
			break;
		}
	case PMX_BONE_TAIL_INDEX:
		{
			if (!m_bone_object)
				return;
			if (bc->GetInt32(PMX_BONE_INDEXED_TAIL_POSITION) == PMX_BONE_TAIL_IS_INDEX)
			{
				if (bc->GetInt32(id) == -1)
				{
					m_bone_object->SetParameter(ConstDescID(DescLevel(ID_CA_JOINT_OBJECT_BONE_ALIGN)), ID_CA_JOINT_OBJECT_BONE_ALIGN_NULL, DESCFLAGS_SET::NONE);
				}
				else {
					m_bone_object->SetParameter(ConstDescID(DescLevel(ID_CA_JOINT_OBJECT_BONE_ALIGN)), ID_CA_JOINT_OBJECT_BONE_ALIGN_TOCHILD, DESCFLAGS_SET::NONE);
				}
			}
			break;
		}
	case PMX_BONE_TAIL_POSITION:
		{
			if (!m_bone_object)
				return;
			if (bc->GetInt32(PMX_BONE_INDEXED_TAIL_POSITION) == PMX_BONE_TAIL_POSITION)
			{
				if (bc->GetVector(id).IsZero())
				{
					m_bone_object->SetParameter(ConstDescID(DescLevel(ID_CA_JOINT_OBJECT_BONE_ALIGN)), ID_CA_JOINT_OBJECT_BONE_ALIGN_NULL, DESCFLAGS_SET::NONE);
				}
				else {
					m_bone_object->SetParameter(ConstDescID(DescLevel(ID_CA_JOINT_OBJECT_BONE_ALIGN)), ID_CA_JOINT_OBJECT_BONE_ALIGN_TOCHILD, DESCFLAGS_SET::NONE);
				}
			}
			break;
		}
	case PMX_BONE_NAME_IS:
		{
			if (!m_bone_object)
				return;
			if (bc->GetInt32(id))
			{
				m_bone_object->SetName(bc->GetString(PMX_BONE_NAME_UNIVERSAL));
			}
			else {
				m_bone_object->SetName(bc->GetString(PMX_BONE_NAME_LOCAL));
			}
			break;
		}
	case PMX_BONE_NAME_UNIVERSAL:
	case PMX_BONE_NAME_LOCAL:
		{
			if (!m_bone_object)
				return;
			if (bc->GetInt32(PMX_BONE_NAME_IS) == 1)
			{
				m_bone_object->SetName(bc->GetString(PMX_BONE_NAME_UNIVERSAL));
			}
			else {
				m_bone_object->SetName(bc->GetString(PMX_BONE_NAME_LOCAL));
			}
			break;
		}
	case PMX_BONE_INHERIT_BONE_PARENT_LINK:
		{
			if (m_bone_root == nullptr)
				return;
			if (node->GetEnabling(ConstDescID(DescLevel(PMX_BONE_INHERIT_BONE_PARENT_LINK)), GeData(), DESCFLAGS_ENABLE::NONE, nullptr))
			{
				if (SDK2024_Const auto inherit_bone_parent_link = bc->GetBaseLink(id); inherit_bone_parent_link != nullptr)
				{
					const auto doc = node->GetDocument();
					if (!doc)
						break;
					inherit_bone_parent_link->CopyTo(inherit_bone_parent, COPYFLAGS::NONE, nullptr);
<<<<<<< HEAD
					if (const auto inherit_bone_parent_index = m_bone_root->GetNodeData<MMDBoneRootObject>()->FindBoneTagIndex(inherit_bone_parent->GetLink(doc));
=======
					if (const auto inherit_bone_parent_index = m_bone_root->GetNodeData<MMDBoneRootObject>()->FindBoneIndex(static_cast<BaseTag*>(inherit_bone_parent->GetLink(doc)));
>>>>>>> 8b101c81
						inherit_bone_parent_index != -1)
					{
						bc->SetInt32(PMX_BONE_INHERIT_BONE_PARENT_INDEX, inherit_bone_parent_index);
					}
				}
			}
			break;
		}
	case PMX_BONE_INHERIT_BONE_PARENT_INDEX:
		{
			if (!m_bone_root)
				return;
			if (node->GetEnabling(ConstDescID(DescLevel(PMX_BONE_INHERIT_BONE_PARENT_INDEX)), GeData(), DESCFLAGS_ENABLE::NONE, nullptr))
			{
				if (SDK2024_Const auto inherit_bone_parent_tag = m_bone_root->GetNodeData<MMDBoneRootObject>()->FindBoneTag(bc->GetInt32(id));
					inherit_bone_parent_tag != nullptr)
				{
					if (!bc->GetBaseLink(PMX_BONE_INHERIT_BONE_PARENT_LINK))
					{
						const auto inherit_bone_parent_link = BaseLink::Alloc();
						inherit_bone_parent_link->SetLink(inherit_bone_parent_tag);
						node->SetParameter(ConstDescID(DescLevel(PMX_BONE_INHERIT_BONE_PARENT_LINK)), inherit_bone_parent_link, DESCFLAGS_SET::NONE);
					}
					inherit_bone_parent->SetLink(inherit_bone_parent_tag);
				}
			}
			break;
		}
	case PMX_BONE_IS_IK:
	case PMX_BONE_IS_FIXED_AXIS:
	case PMX_BONE_INHERIT_ROTATION:
	case PMX_BONE_INHERIT_TRANSLATION:
		{
			RefreshColor(node);
			break;
		}
	default:
		break;
	}
}

void MMDBoneTag::CheckUserDataButton(GeListNode* node, const DescriptionCommand* description_command)
{
	if (const auto button_id_ptr = button_id_map.Find(description_command->_descId); button_id_ptr != nullptr)
	{
		DynamicDescription* const dynamic_description = node->GetDynamicDescriptionWritable();
		if (dynamic_description == nullptr)
			return;
		const auto button_id = button_id_ptr->GetValue();
		if (button_id == -1)
			return;
		BoneMorphData& morph_data = bone_morph_data_arr[button_id];
		if (description_command->_descId == morph_data.button_delete_id)
		{
			if (QuestionDialog(IDS_MES_BONE_MORPH_DELETE, morph_data.name))
			{
				dynamic_description->Remove(morph_data.button_delete_id);
				dynamic_description->Remove(morph_data.button_rename_id);
				dynamic_description->Remove(morph_data.button_grp_id);
				dynamic_description->Remove(morph_data.rotation_id);
				dynamic_description->Remove(morph_data.translation_id);
				dynamic_description->Remove(morph_data.strength_id);
				dynamic_description->Remove(morph_data.grp_id);
				iferr(button_id_map.Erase(morph_data.button_delete_id))
					return;
				iferr(button_id_map.Erase(morph_data.button_rename_id))
					return;
				for (auto& desc_id : button_id_map.GetKeys())
				{
					if (auto index = button_id_map.FindValue(desc_id); *index > button_id)
					{
						(*index)--;
					}
				}
				// BONE_MORPH_DELETE
				MMDBoneTagBoneMorphDeleteMsg msg{ morph_data.name, static_cast<BaseTag*>(Get()), morph_data.strength_id };
				m_bone_root->Message(ID_T_MMD_BONE, &msg);
				iferr(bone_morph_data_arr.Erase(button_id))
					return;
				::SendCoreMessage(COREMSG_CINEMA, BaseContainer(COREMSG_CINEMA_FORCE_AM_UPDATE)); 
				if (::GeIsMainThread())
				{
					::EventAdd();
				}
			}
			return;
		}
		if (description_command->_descId == morph_data.button_rename_id)
		{
			auto new_name = morph_data.name;
			if (!RenameDialog(&new_name))
			{
				BaseContainer description_bc = *dynamic_description->Find(morph_data.grp_id);
				description_bc.SetString(DESC_NAME, new_name);
				dynamic_description->Set(morph_data.grp_id, description_bc, nullptr);
				description_bc = *dynamic_description->Find(morph_data.strength_id);
				description_bc.SetString(DESC_NAME, new_name);
				dynamic_description->Set(morph_data.strength_id, description_bc, nullptr);
				// BONE_MORPH_RENAME
				MMDBoneTagBoneMorphRenameMsg msg{ morph_data.name, new_name, reinterpret_cast<BaseTag*>(Get()), morph_data.strength_id };
				m_bone_root->Message(ID_T_MMD_BONE, &msg);
				morph_data.name = std::move(new_name);
				::SendCoreMessage(COREMSG_CINEMA, BaseContainer(COREMSG_CINEMA_FORCE_AM_UPDATE)); 
				if (::GeIsMainThread())
				{
					::EventAdd();
				}
			}
			return;
		}
	}
}

void MMDBoneTag::SetBoneDisplay(const BaseContainer* const data_instance_bc, const MMDBoneRootObjectMsg* msg) const
{
	switch (msg->display_type)
	{
	case BONE_DISPLAY_TYPE_MOVABLE:
		{
			if (data_instance_bc->GetBool(PMX_BONE_TRANSLATABLE))
			{
				m_bone_object->SetEditorMode(MODE_ON);
				m_bone_object->SetRenderMode(MODE_ON);
			}
			else {
				m_bone_object->SetEditorMode(MODE_OFF);
				m_bone_object->SetRenderMode(MODE_OFF);
			}
			break;
		}
	case BONE_DISPLAY_TYPE_ROTATABLE:
		{
			if (data_instance_bc->GetBool(PMX_BONE_ROTATABLE))
			{
				m_bone_object->SetEditorMode(MODE_ON);
				m_bone_object->SetRenderMode(MODE_ON);
			}
			else {
				m_bone_object->SetEditorMode(MODE_OFF);
				m_bone_object->SetRenderMode(MODE_OFF);
			}
			break;
		}
	case BONE_DISPLAY_TYPE_VISIBLE:
		{
			if (data_instance_bc->GetBool(PMX_BONE_VISIBLE))
			{
				m_bone_object->SetEditorMode(MODE_ON);
				m_bone_object->SetRenderMode(MODE_ON);
			}
			else {
				m_bone_object->SetEditorMode(MODE_OFF);
				m_bone_object->SetRenderMode(MODE_OFF);
			}
			break;
		}
	case BONE_DISPLAY_TYPE_ENABLED:
		{
			if (data_instance_bc->GetBool(PMX_BONE_ENABLED))
			{
				m_bone_object->SetEditorMode(MODE_ON);
				m_bone_object->SetRenderMode(MODE_ON);
			}
			else {
				m_bone_object->SetEditorMode(MODE_OFF);
				m_bone_object->SetRenderMode(MODE_OFF);
			}
			break;
		}
	case BONE_DISPLAY_TYPE_IK:
		{
			if (data_instance_bc->GetBool(PMX_BONE_IS_IK))
			{
				m_bone_object->SetEditorMode(MODE_ON);
				m_bone_object->SetRenderMode(MODE_ON);
			}
			else {
				m_bone_object->SetEditorMode(MODE_OFF);
				m_bone_object->SetRenderMode(MODE_OFF);
			}
			break;
		}
	default:
		m_bone_object->SetEditorMode(MODE_UNDEF);
		m_bone_object->SetRenderMode(MODE_UNDEF);
		break;
	}
}

void MMDBoneTag::BoneRootUpdate(BaseContainer* const data_instance_bc, const MMDBoneRootObjectMsg* msg)
{
	m_bone_root = msg->bond_root_object;
	if (m_bone_object) {
		BaseObject* up_obj = m_bone_object->GetUp();
		BaseObject* prev_obj = m_bone_object->GetPred();
		const Int32	prev_index = data_instance_bc->GetString(PMX_BONE_INDEX).ToInt32(nullptr);
		if (up_obj)
		{
			GeData Ge_data;
			if (!up_obj->IsInstanceOf(ID_O_MMD_BONE_ROOT))
			{
				SDK2024_Const BaseTag* up_tag = up_obj->GetTag(ID_T_MMD_BONE);
				if (up_tag)
				{
					up_tag->GetParameter(ConstDescID(DescLevel(PMX_BONE_INDEX)), Ge_data, DESCFLAGS_GET::NONE);
					data_instance_bc->SetData(PMX_BONE_PARENT_BONE_INDEX, Ge_data);
				}
				if (prev_obj == nullptr)
				{
					if (up_tag != nullptr)
					{
						up_tag->GetParameter(ConstDescID(DescLevel(PMX_BONE_INDEX)), Ge_data, DESCFLAGS_GET::NONE);
						data_instance_bc->SetString(PMX_BONE_INDEX, String::IntToString(Ge_data.GetString().ToInt32(nullptr) + 1));
					}
				}
				else {
					BaseObject* lase_obj = prev_obj;
					while (lase_obj->GetDownLast() != nullptr)
					{
						lase_obj = lase_obj->GetDownLast();
					}

					if (SDK2024_Const BaseTag* last_tag = lase_obj->GetTag(ID_T_MMD_BONE); last_tag != nullptr)
					{
						last_tag->GetParameter(ConstDescID(DescLevel(PMX_BONE_INDEX)), Ge_data, DESCFLAGS_GET::NONE);
						data_instance_bc->SetString(PMX_BONE_INDEX, String::IntToString(Ge_data.GetString().ToInt32(nullptr) + 1));
					}
				}
			}
			else {
				if (prev_obj == nullptr)
				{
					data_instance_bc->SetString(PMX_BONE_INDEX, "0"_s);
				}
				else {
					if (SDK2024_Const BaseTag* prev_tag = prev_obj->GetTag(ID_T_MMD_BONE); prev_tag != nullptr)
					{
						prev_tag->GetParameter(ConstDescID(DescLevel(PMX_BONE_INDEX)), Ge_data, DESCFLAGS_GET::NONE);
						data_instance_bc->SetString(PMX_BONE_INDEX, String::IntToString(Ge_data.GetString().ToInt32(nullptr) + 1));
					}
				}
			}
		}
		else {
			data_instance_bc->SetString(PMX_BONE_INDEX, "0"_s);
		}
		bool error = false;
		if (const Int32 now_index = data_instance_bc->GetString(PMX_BONE_INDEX).ToInt32(&error);
			!error && now_index != prev_index && m_bone_root != nullptr)
			m_bone_root->Message(ID_T_MMD_BONE, nullptr);
	}
}

Bool MMDBoneTag::Message(GeListNode* node, Int32 type, void* data)
{
	iferr_scope_handler{
		return true;
	};
	const auto data_instance_bc = reinterpret_cast<BaseList2D*>(node)->GetDataInstance();
	if (!data_instance_bc)
	{
		return true;
	}
	switch (type)
	{
	case MSG_DESCRIPTION_CHECKUPDATE:
		HandleDescriptionUpdate(node, data_instance_bc, static_cast<DescriptionCheckUpdate*>(data)->descid->operator[](0).id);
		break;
	case MSG_DESCRIPTION_COMMAND:
		{
			const auto* description_command = static_cast<DescriptionCommand*>(data);
			if (!description_command)
				return false;
			// check if it is a user data button 
			if (description_command->_descId.GetDepth() == 2 && description_command->_descId[0].id == ID_USERDATA)
			{
				CheckUserDataButton(node, description_command);
			}
			else {
				if(description_command->_descId[0].id == PMX_BONE_MORPH_ADD_BUTTON)
					AddBoneMorph(data_instance_bc->GetString(PMX_BONE_MORPH_ADD_NAME));
			}
			break;
		}
	case MSG_MENUPREPARE:
		if (const auto doc = static_cast<BaseDocument*>(data); doc)
		{
			if (BaseObject* op = doc->GetActiveObject(); op)
			{
				const String name = op->GetName();
				node->SetParameter(ConstDescID(DescLevel(PMX_BONE_NAME_LOCAL)), name, DESCFLAGS_SET::NONE);
				RefreshColor(node, op);
			}
		}
		break;
	case  ID_O_MMD_BONE_ROOT:
		if (const auto* msg = static_cast<MMDBoneRootObjectMsg*>(data); msg)
		{
			switch (msg->type)
			{
			case MMDBoneRootObjectMsgType::SET_BONE_DISPLAY_TYPE:
				SetBoneDisplay(data_instance_bc, msg);
				break;
			case MMDBoneRootObjectMsgType::BONE_ROOT_UPDATE:
				BoneRootUpdate(data_instance_bc, msg);
				break;
			case MMDBoneRootObjectMsgType::DEFAULT:
			case MMDBoneRootObjectMsgType::BONE_MORPH_CHANGE:
				break;
			}
		}
		break;
	default: ;
	}

	return SUPER::Message(node, type, data);
}

Bool MMDBoneTag::SetDParameter(GeListNode* node, const DescID& id, const GeData& t_data, DESCFLAGS_SET& flags)
{
	BaseContainer* bc = reinterpret_cast<BaseList2D*>(node)->GetDataInstance();
	if (bc == nullptr)
	{
		return false;
	}
	switch (id[0].id)
	{
	case PMX_BONE_ROTATABLE:
	{
		if (!m_bone_object)
			break;
		if (!protection_tag)
		{
			if (!CreateBoneLockTag())
				break;
		}
		SetRotationLock(!t_data.GetBool());
		RefreshColor(node);
		break;
	}
	case PMX_BONE_TRANSLATABLE:
	{
		if (!m_bone_object)
			break;
		if (!protection_tag)
		{
			if (!CreateBoneLockTag())
				break;
		}
		SetPositionLock(!t_data.GetBool());
		RefreshColor(node);
		break;
	}
	case PMX_BONE_VISIBLE:
	{
		if (!m_bone_object)
			break;
		if (!t_data.GetBool())
		{
			m_bone_object->SetParameter(ConstDescID(DescLevel(ID_CA_JOINT_OBJECT_JOINT_DISPLAY)), ID_CA_JOINT_OBJECT_JOINT_DISPLAY_NONE, DESCFLAGS_SET::NONE);
			m_bone_object->SetParameter(ConstDescID(DescLevel(ID_CA_JOINT_OBJECT_BONE_DISPLAY)), ID_CA_JOINT_OBJECT_BONE_DISPLAY_NONE, DESCFLAGS_SET::NONE);
		}
		else
		{
			m_bone_object->SetParameter(ConstDescID(DescLevel(ID_CA_JOINT_OBJECT_JOINT_DISPLAY)), ID_CA_JOINT_OBJECT_JOINT_DISPLAY_AXIS, DESCFLAGS_SET::NONE);
			m_bone_object->SetParameter(ConstDescID(DescLevel(ID_CA_JOINT_OBJECT_BONE_DISPLAY)), ID_CA_JOINT_OBJECT_BONE_DISPLAY_STANDARD, DESCFLAGS_SET::NONE);
		}
		this->RefreshColor(node);
		break;
	}
	case PMX_BONE_INDEXED_TAIL_POSITION:
	{
		if (!m_bone_object)
			break;
		switch (t_data.GetInt32())
		{
		case PMX_BONE_TAIL_IS_INDEX:
		{
			if (bc->GetInt32(PMX_BONE_TAIL_INDEX) == -1)
			{
				m_bone_object->SetParameter(ConstDescID(DescLevel(ID_CA_JOINT_OBJECT_BONE_ALIGN)), ID_CA_JOINT_OBJECT_BONE_ALIGN_NULL, DESCFLAGS_SET::NONE);
			}
			else
			{
				m_bone_object->SetParameter(ConstDescID(DescLevel(ID_CA_JOINT_OBJECT_BONE_ALIGN)), ID_CA_JOINT_OBJECT_BONE_ALIGN_TOCHILD, DESCFLAGS_SET::NONE);
			}
			break;
		}
		case PMX_BONE_TAIL_POSITION:
		{
			if (bc->GetVector(PMX_BONE_TAIL_POSITION) == Vector())
			{
				m_bone_object->SetParameter(ConstDescID(DescLevel(ID_CA_JOINT_OBJECT_BONE_ALIGN)), ID_CA_JOINT_OBJECT_BONE_ALIGN_NULL, DESCFLAGS_SET::NONE);
			}
			else
			{
				m_bone_object->SetParameter(ConstDescID(DescLevel(ID_CA_JOINT_OBJECT_BONE_ALIGN)), ID_CA_JOINT_OBJECT_BONE_ALIGN_TOCHILD, DESCFLAGS_SET::NONE);
			}
			break;
		}
		default:
			break;
		}
		break;
	}
	case PMX_BONE_TAIL_INDEX:
	{
		if (!m_bone_object)
			break;
		if (bc->GetInt32(PMX_BONE_INDEXED_TAIL_POSITION) == PMX_BONE_TAIL_IS_INDEX)
		{
			if (t_data.GetInt32() == -1)
			{
				m_bone_object->SetParameter(ConstDescID(DescLevel(ID_CA_JOINT_OBJECT_BONE_ALIGN)), ID_CA_JOINT_OBJECT_BONE_ALIGN_NULL, DESCFLAGS_SET::NONE);
			}
			else {
				m_bone_object->SetParameter(ConstDescID(DescLevel(ID_CA_JOINT_OBJECT_BONE_ALIGN)), ID_CA_JOINT_OBJECT_BONE_ALIGN_TOCHILD, DESCFLAGS_SET::NONE);
			}
		}
		break;
	}
	case PMX_BONE_TAIL_POSITION:
	{
		if (!m_bone_object)
			break;
		if (bc->GetInt32(PMX_BONE_INDEXED_TAIL_POSITION) == PMX_BONE_TAIL_POSITION)
		{
			if (t_data.GetVector().IsZero())
			{
				m_bone_object->SetParameter(ConstDescID(DescLevel(ID_CA_JOINT_OBJECT_BONE_ALIGN)), ID_CA_JOINT_OBJECT_BONE_ALIGN_NULL, DESCFLAGS_SET::NONE);
			}
			else {
				m_bone_object->SetParameter(ConstDescID(DescLevel(ID_CA_JOINT_OBJECT_BONE_ALIGN)), ID_CA_JOINT_OBJECT_BONE_ALIGN_TOCHILD, DESCFLAGS_SET::NONE);
			}
		}
		break;
	}
	case PMX_BONE_NAME_IS:
	{
		if (!m_bone_object)
			break;
		if (t_data.GetInt32())
		{
			m_bone_object->SetName(bc->GetString(PMX_BONE_NAME_UNIVERSAL));
		}
		else {
			m_bone_object->SetName(bc->GetString(PMX_BONE_NAME_LOCAL));
		}
		break;
	}
	case PMX_BONE_NAME_UNIVERSAL:
	case PMX_BONE_NAME_LOCAL:
	{
		if (!m_bone_object)
			break;
		if (bc->GetInt32(PMX_BONE_NAME_IS) == 1)
		{
			m_bone_object->SetName(bc->GetString(PMX_BONE_NAME_UNIVERSAL));
		}
		else {
			m_bone_object->SetName(bc->GetString(PMX_BONE_NAME_LOCAL));
		}
		break;
	}
	case PMX_BONE_INHERIT_BONE_PARENT_LINK:
	{
		if (!m_bone_root)
			break;
		if (node->GetEnabling(ConstDescID(DescLevel(PMX_BONE_INHERIT_BONE_PARENT_LINK)), GeData(), DESCFLAGS_ENABLE::NONE, nullptr))
		{
			const auto doc = node->GetDocument();
			if (!doc)
				break;
			if (SDK2024_Const auto inherit_bone_parent_link = t_data.GetBaseLink(); inherit_bone_parent_link)
			{
<<<<<<< HEAD
				if(const auto inherit_bone_tag = inherit_bone_parent_link->GetLink(doc); inherit_bone_tag)
=======
				const auto doc = node->GetDocument();
				if (!doc)
					break;
				inherit_bone_parent_link->CopyTo(inherit_bone_parent, COPYFLAGS::NONE, nullptr);
				if (const auto inherit_bone_parent_index = m_bone_root->GetNodeData<MMDBoneRootObject>()->FindBoneIndex(static_cast<BaseTag*>(inherit_bone_parent->GetLink(doc)));
					inherit_bone_parent_index != -1)
>>>>>>> 8b101c81
				{
					inherit_bone_parent_link->CopyTo(inherit_bone_parent, COPYFLAGS::NONE, nullptr);
					if (const auto inherit_bone_parent_index = m_bone_root->GetNodeData<MMDBoneRootObject>()->FindBoneTagIndex(inherit_bone_parent->GetLink(doc));
						inherit_bone_parent_index != -1)
					{
						bc->SetInt32(PMX_BONE_INHERIT_BONE_PARENT_INDEX, inherit_bone_parent_index);
					}
				}
			}
		}
		break;
	}
	case PMX_BONE_INHERIT_BONE_PARENT_INDEX:
	{
		if (!m_bone_root)
			break;
		if (node->GetEnabling(ConstDescID(DescLevel(PMX_BONE_INHERIT_BONE_PARENT_INDEX)), GeData(), DESCFLAGS_ENABLE::NONE, nullptr)) {
			if (SDK2024_Const auto inherit_bone_parent_tag = m_bone_root->GetNodeData<MMDBoneRootObject>()->FindBoneTag(t_data.GetInt32());
				inherit_bone_parent_tag != nullptr)
			{
				if (!bc->GetBaseLink(PMX_BONE_INHERIT_BONE_PARENT_LINK))
				{
					const auto inherit_bone_parent_link = BaseLink::Alloc();
					inherit_bone_parent_link->SetLink(inherit_bone_parent_tag);
					node->SetParameter(ConstDescID(DescLevel(PMX_BONE_INHERIT_BONE_PARENT_LINK)), inherit_bone_parent_link, DESCFLAGS_SET::NONE);
				}
				inherit_bone_parent->SetLink(inherit_bone_parent_tag);
			}
		}
		break;
	}
	case PMX_BONE_IS_IK:
	case PMX_BONE_IS_FIXED_AXIS:
	case PMX_BONE_INHERIT_ROTATION:
	case PMX_BONE_INHERIT_TRANSLATION:
	{
		RefreshColor(node);
		break;
	}
	default:
		break;
	}
	return SUPER::SetDParameter(node, id, t_data, flags);
}

Bool MMDBoneTag::GetDEnabling(SDK2024_Const GeListNode* node, const DescID& id, const GeData& t_data, DESCFLAGS_ENABLE flags,
	const BaseContainer* itemdesc) SDK2024_Const
{
	if(!itemdesc)
		return SUPER::GetDEnabling(node, id, t_data, flags, itemdesc);
	switch (id[0].id)
	{
	case PMX_BONE_TAIL_INDEX:
		if (const Bool indexed_tail_position = itemdesc->GetBool(PMX_BONE_INDEXED_TAIL_POSITION);
			indexed_tail_position == PMX_BONE_TAIL_IS_POSITION)
		{
			return false;
		}
		break;
	case PMX_BONE_TAIL_POSITION:
		if (const Bool indexed_tail_position = itemdesc->GetBool(PMX_BONE_INDEXED_TAIL_POSITION);
			indexed_tail_position == PMX_BONE_TAIL_IS_INDEX)
		{
			return false;
		}
		break;
	case PMX_BONE_INHERIT_BONE_PARENT_INDEX:
	case PMX_BONE_INHERIT_BONE_PARENT_INFLUENCE:
	case PMX_BONE_INHERIT_BONE_PARENT_LINK:
		{
			const Bool inherit_rotation = itemdesc->GetBool(PMX_BONE_INHERIT_ROTATION);
			const Bool inherit_translation = itemdesc->GetBool(PMX_BONE_INHERIT_TRANSLATION);
			if (inherit_rotation == 0 && inherit_translation == 0)
			{
				return false;
			}
			break;
		}
	case PMX_BONE_FIXED_AXIS:
		if (const Bool fixed_axis = itemdesc->GetBool(PMX_BONE_IS_FIXED_AXIS); fixed_axis == 0)
		{
			return false;
		}
		break;
	case PMX_BONE_LOCAL_X:
	case PMX_BONE_LOCAL_Z:
		if (const Bool local_coordinate = itemdesc->GetBool(PMX_BONE_LOCAL_IS_COORDINATE); local_coordinate == 0)
		{
			return false;
		}
		break;
	default:;
	}
	return SUPER::GetDEnabling(node, id, t_data, flags, itemdesc);
}

void MMDBoneTag::HandleInheritParentBone(const BaseDocument* doc, BaseObject* op, const BaseContainer* bc)
{
	auto CheckInheritBoneParentFunc = [this, &bc, &doc](const std::function<void(const BaseObject*)>& UpdateFunc)
	{
		if (const auto inherit_bone_parent_object = reinterpret_cast<const BaseObject*>(inherit_bone_parent->GetLink(doc, Ojoint));
			inherit_bone_parent_object) {
			UpdateFunc(inherit_bone_parent_object);
		}
	};

	if (bc->GetBool(PMX_BONE_INHERIT_ROTATION))
	{
		CheckInheritBoneParentFunc([&op, &bc](const BaseObject* inherit_bone_parent_object)
		{
			op->SetRelRot(inherit_bone_parent_object->GetRelRot() * bc->GetFloat(PMX_BONE_INHERIT_BONE_PARENT_INFLUENCE));
		});
	}
	if (bc->GetBool(PMX_BONE_INHERIT_TRANSLATION))
	{
		CheckInheritBoneParentFunc([&op, &bc](const BaseObject* inherit_bone_parent_object)
		{
			op->SetRelPos(inherit_bone_parent_object->GetRelPos()* bc->GetFloat(PMX_BONE_INHERIT_BONE_PARENT_INFLUENCE));
		});
	}
}

void MMDBoneTag::HandleBoneMorphUpdate(SDK2024_Const BaseTag* tag, BaseObject* op)
{
	GeData Ge_data;
	op->GetParameter(ConstDescID(DescLevel(ID_BASEOBJECT_FROZEN_POSITION)), Ge_data, DESCFLAGS_GET::NONE);
	const Vector op_position = Ge_data.GetVector() - prev_position;
	prev_position = Vector(0);
	op->GetParameter(ConstDescID(DescLevel(ID_BASEOBJECT_FROZEN_ROTATION)), Ge_data, DESCFLAGS_GET::NONE);
	const Vector op_rotation = Ge_data.GetVector() - prev_rotation;
	prev_rotation = Vector(0);

	for (const auto& id : bone_morph_data_arr)
	{
		Float strength = 0;
		if (tag->GetParameter(id.strength_id, Ge_data, DESCFLAGS_GET::NONE))
		{
			strength = Ge_data.GetFloat();
		}
		if (tag->GetParameter(id.translation_id, Ge_data, DESCFLAGS_GET::NONE))
		{
			prev_position += Ge_data.GetVector() * strength;
		}
		if (tag->GetParameter(id.rotation_id, Ge_data, DESCFLAGS_GET::NONE))
		{
			prev_rotation += Ge_data.GetVector() * strength;
		}
	}
	op->SetParameter(ConstDescID(DescLevel(ID_BASEOBJECT_FROZEN_POSITION)), op_position + prev_position, DESCFLAGS_SET::NONE);
	op->SetParameter(ConstDescID(DescLevel(ID_BASEOBJECT_FROZEN_ROTATION)), op_rotation + prev_rotation, DESCFLAGS_SET::NONE);
}

bool MMDBoneTag::CreateBoneLockTag()
{
	if(!m_bone_object)
		return false;
	protection_tag = m_bone_object->MakeTag(Tprotection);
	if (!protection_tag)
	{
		// TODO: Log
		// GePrint(GeLoadString(IDS_MES_IMPORT_ERR) + GeLoadString(IDS_MES_MEM_ERR));
		// MessageDialog(GeLoadString(IDS_MES_IMPORT_ERR) + GeLoadString(IDS_MES_MEM_ERR));
		return false;
	}
	protection_tag->ChangeNBit(NBIT::OHIDE, NBITCONTROL::SET);
	protection_tag->ChangeNBit(NBIT::AHIDE_FOR_HOST, NBITCONTROL::SET);
	protection_tag->SetParameter(ConstDescID(DescLevel(PROTECTION_ALLOW_EXPRESSIONS)), true, DESCFLAGS_SET::NONE);
	return true;
}

void MMDBoneTag::HandleBoneLockUpdate(const BaseContainer* bc)
{
	if (!protection_tag)
		if (!CreateBoneLockTag())
			return;
	SetRotationLock(!bc->GetBool(PMX_BONE_ROTATABLE));
	SetPositionLock(!bc->GetBool(PMX_BONE_TRANSLATABLE));
}

void MMDBoneTag::SetRotationLock(const bool flag) const
{
	protection_tag->SetParameter(ConstDescID(DescLevel(PROTECTION_R_X)), flag, DESCFLAGS_SET::NONE);
	protection_tag->SetParameter(ConstDescID(DescLevel(PROTECTION_R_Y)), flag, DESCFLAGS_SET::NONE);
	protection_tag->SetParameter(ConstDescID(DescLevel(PROTECTION_R_Z)), flag, DESCFLAGS_SET::NONE);
}

void MMDBoneTag::SetPositionLock(const bool flag) const
{
	protection_tag->SetParameter(ConstDescID(DescLevel(PROTECTION_P_X)), flag, DESCFLAGS_SET::NONE);
	protection_tag->SetParameter(ConstDescID(DescLevel(PROTECTION_P_Y)), flag, DESCFLAGS_SET::NONE);
	protection_tag->SetParameter(ConstDescID(DescLevel(PROTECTION_P_Z)), flag, DESCFLAGS_SET::NONE);
}

void MMDBoneTag::HandleBoneIndexUpdate(BaseTag* tag, BaseObject* op, BaseContainer* bc)
{
	BaseObject* up_obj = op->GetUp();
	BaseObject* prev_obj = op->GetPred();
	const Int32	prev_index = m_bone_index;
	if (up_obj)
	{
		GeData Ge_data;
		BaseObject* tmp_lase_obj;
		BaseObject* lase_obj;
		BaseTag* lase_tag;
		if (!up_obj->IsInstanceOf(ID_O_MMD_BONE_ROOT))
		{
			tag->SetParameter(ConstDescID(DescLevel(PMX_BONE_PARENT_BONE_NAME)), up_obj->GetName(), DESCFLAGS_SET::NONE);
			if (SDK2024_Const BaseTag* up_tag = up_obj->GetTag(ID_T_MMD_BONE); up_tag)
			{
				up_tag->GetParameter(ConstDescID(DescLevel(PMX_BONE_INDEX)), Ge_data, DESCFLAGS_GET::NONE);
				bc->SetData(PMX_BONE_PARENT_BONE_INDEX, Ge_data);
				if (!prev_obj)
				{
					up_tag->GetParameter(ConstDescID(DescLevel(PMX_BONE_INDEX)), Ge_data, DESCFLAGS_GET::NONE);
					m_bone_index = Ge_data.GetString().ToInt32(nullptr) + 1;
				}
			}
			else {
				lase_obj = prev_obj;
				// Get the previous bone
				while (prev_obj != nullptr && !prev_obj->IsInstanceOf(Ojoint)) {
					lase_obj = prev_obj;
					prev_obj = prev_obj->GetPred();
				}
				// Get the last bone
				tmp_lase_obj = lase_obj->GetDownLast();
				while (tmp_lase_obj != nullptr)
				{
					if (tmp_lase_obj->IsInstanceOf(Ojoint)) {
						lase_obj = tmp_lase_obj;
						tmp_lase_obj = tmp_lase_obj->GetDownLast();
					}
					else {
						tmp_lase_obj = tmp_lase_obj->GetPred();
					}
				}
				lase_tag = lase_obj->GetTag(ID_T_MMD_BONE);
				if (lase_tag != nullptr)
				{
					lase_tag->GetParameter(ConstDescID(DescLevel(PMX_BONE_INDEX)), Ge_data, DESCFLAGS_GET::NONE);
					m_bone_index = Ge_data.GetString().ToInt32(nullptr) + 1;
				}
			}
		}
		else {
			if (!prev_obj)
			{
				if (!m_bone_root)
				{
					m_bone_root = up_obj;
					const maxon::StrongRef<MMDBoneRootObjectMsg> BoneRoot_msg(NewObj(MMDBoneRootObjectMsg, MMDBoneRootObjectMsgType::BONE_ROOT_UPDATE, 0, up_obj).GetValue());
					op->MultiMessage(MULTIMSG_ROUTE::BROADCAST, ID_O_MMD_BONE_ROOT, BoneRoot_msg);
				}
				m_bone_index = 0;
			}
			else {
				lase_obj = prev_obj;
				// Get the previous bone
				while (prev_obj != nullptr && !prev_obj->IsInstanceOf(Ojoint)) {
					lase_obj = prev_obj;
					prev_obj = prev_obj->GetPred();
				}
				// Get the last bone
				tmp_lase_obj = lase_obj->GetDownLast();
				while (tmp_lase_obj != nullptr)
				{
					if (tmp_lase_obj->IsInstanceOf(Ojoint)) {
						lase_obj = tmp_lase_obj;
						tmp_lase_obj = tmp_lase_obj->GetDownLast();
					}
					else {
						tmp_lase_obj = tmp_lase_obj->GetPred();
					}
				}
				lase_tag = lase_obj->GetTag(ID_T_MMD_BONE);
				if (lase_tag != nullptr)
				{
					lase_tag->GetParameter(ConstDescID(DescLevel(PMX_BONE_INDEX)), Ge_data, DESCFLAGS_GET::NONE);
					m_bone_index = Ge_data.GetString().ToInt32(nullptr) + 1;
				}
			}
		}
	}
	else {
		m_bone_root = nullptr;
		const maxon::StrongRef<MMDBoneRootObjectMsg> BoneRoot_msg(NewObj(MMDBoneRootObjectMsg, MMDBoneRootObjectMsgType::BONE_ROOT_UPDATE, 0, nullptr).GetValue());
		op->MultiMessage(MULTIMSG_ROUTE::BROADCAST, ID_O_MMD_BONE_ROOT, BoneRoot_msg);
		m_bone_index = 0;
	}
	if (m_bone_root && m_bone_index != prev_index) {
		bc->SetString(PMX_BONE_INDEX, String::IntToString(m_bone_index));
		// BONE_INDEX_CHANGE
		MMDBoneTagBoneIndexChangeMsg msg{};
		m_bone_root->Message(ID_T_MMD_BONE, &msg);
	}
}

EXECUTIONRESULT MMDBoneTag::Execute(BaseTag* tag, BaseDocument* doc, BaseObject* op, BaseThread* bt, Int32 priority,
                                    EXECUTIONFLAGS flags)
{
	if (!tag || !op)
		return EXECUTIONRESULT::OK;

	BaseContainer* bc = tag->GetDataInstance();
	if (!bc)
		return EXECUTIONRESULT::OK;

	if(!m_bone_object)
		m_bone_object = op;

	if(!m_bone_tag)
		m_bone_tag = tag;

	HandleBoneLockUpdate(bc);
	HandleBoneIndexUpdate(tag, op, bc);
	HandleInheritParentBone(doc, op, bc);
	HandleBoneMorphUpdate(tag, op);

	return ExecuteImpl(op, doc, bt, priority, flags);
}

Bool MMDBoneTag::AddToExecution(BaseTag* tag, PriorityList* list)
{
	return AddToExecutionImpl(tag, list);
}

Bool MMDBoneTag::Read(GeListNode* node, HyperFile* hf, Int32 level)
{
	iferr_scope_handler{
		return false;
	};
	{
		AutoAlloc<BaseLink> bone_root_link;
		if (!bone_root_link)
			return false;
		if (!bone_root_link->Read(hf))
			return false;
		m_bone_root = reinterpret_cast<BaseObject*>(bone_root_link->ForceGetLink());
	}
	if (!hf->ReadInt32(&this->m_bone_morph_name_index))
		return false;
	if (!hf->ReadInt32(&this->prev_frame))
		return false;
	if (!hf->ReadInt32(&this->prev_interpolator_type))
		return false;
	if (!hf->ReadVector64(&this->prev_position))
		return false;
	if (!hf->ReadVector64(&this->prev_rotation))
		return false;
	Int button_id_num = 0;
	if (!hf->ReadInt64(&button_id_num))
		return false;
	for (Int button_index = 0; button_index < button_id_num; button_index++)
	{
		DescID button_id;
		if (!button_id.Read(hf))
			return false;
		Int morph_index = 0;
		if (!hf->ReadInt64(&morph_index))
			return false;
		this->button_id_map.Insert(std::move(button_id), morph_index) iferr_return;
	}
	Int morph_num = 0;
	if (!hf->ReadInt64(&morph_num))
		return false;
	bone_morph_data_arr.EnsureCapacity(morph_num)iferr_return;
	for (Int morph_index = 0; morph_index < morph_num; morph_index++)
	{
		auto& bone_morph = bone_morph_data_arr.Append()iferr_return;
		if (!bone_morph.Read(hf))
			return false;
	}
	return SUPER::Read(node, hf, level);
}

Bool MMDBoneTag::Write(SDK2024_Const GeListNode* node, HyperFile* hf) SDK2024_Const
{
	iferr_scope_handler{
		return false;
	};
	AutoAlloc<BaseLink> bone_root_link;
	if (!bone_root_link)
		return false;
	bone_root_link->SetLink(m_bone_root);
	if (!bone_root_link->Write(hf))
		return false;
	if (!hf->WriteInt32(this->m_bone_morph_name_index))
		return false;
	if (!hf->WriteInt32(this->prev_frame))
		return false;
	if (!hf->WriteInt32(this->prev_interpolator_type))
		return false;
	if (!hf->WriteVector64(this->prev_position))
		return false;
	if (!hf->WriteVector64(this->prev_rotation))
		return false;
	if (!hf->WriteInt64(button_id_map.GetCount()))
		return false;
	for (SDK2024_Const auto& button_id : button_id_map)
	{
		if (!const_cast<DescID&>(button_id.GetKey()).Write(hf))
			return false;
		if (!hf->WriteInt64(button_id.GetValue()))
			return false;
	}
	if (!hf->WriteInt64(bone_morph_data_arr.GetCount()))
		return false;
	for (SDK2024_Const auto& bone_morph : bone_morph_data_arr)
	{
		if (!bone_morph.Write(hf))
			return false;
	}
	return SUPER::Write(node, hf);
}

Bool MMDBoneTag::IsPhysicalBone() const
{
	return m_is_physical_bone;
}

void MMDBoneTag::SetPhysical(const Bool is_physical_bone)
{
	m_is_physical_bone = is_physical_bone;
}

Int MMDBoneTag::AddBoneMorph(String morph_name)
{
	iferr_scope_handler
	{
		return -1;
	};
	if (!m_bone_tag)
		return -1;
	if (morph_name.IsEmpty())
	{
		morph_name = "morph_" + String::IntToString(m_bone_morph_name_index);
		m_bone_morph_name_index++;
	}
	DynamicDescription* const dynamic_description = m_bone_tag->GetDynamicDescriptionWritable();
	if (!dynamic_description)
		return-1;
	BaseContainer grp_bc = GetCustomDataTypeDefault(DTYPE_GROUP);
	grp_bc.SetString(DESC_NAME, morph_name);
	grp_bc.SetData(DESC_PARENTGROUP, DescIDGeData(ConstDescID(DescLevel(PMX_BONE_MORPH_GRP))));
	auto grp_id = dynamic_description->Alloc(grp_bc);
	BaseContainer strength_bc = GetCustomDataTypeDefault(DTYPE_REAL);
	strength_bc.SetString(DESC_NAME, morph_name);
	strength_bc.SetFloat(DESC_MAX, 1.);
	strength_bc.SetFloat(DESC_MIN, 0.);
	strength_bc.SetInt32(DESC_CUSTOMGUI, CUSTOMGUI_REALSLIDER);
	strength_bc.SetFloat(DESC_MAXSLIDER, 1.);
	strength_bc.SetFloat(DESC_MINSLIDER, 0.);
	strength_bc.SetFloat(DESC_STEP, 0.01);
	strength_bc.SetInt32(DESC_UNIT, DESC_UNIT_PERCENT);
	strength_bc.SetData(DESC_PARENTGROUP, DescIDGeData(grp_id));
	BaseContainer translation_bc = GetCustomDataTypeDefault(DTYPE_VECTOR);
	translation_bc.SetString(DESC_NAME, GeLoadString(IDS_MORPH_BONE_TRANSLATION));
	translation_bc.SetInt32(DESC_ANIMATE, DESC_ANIMATE_OFF);
	translation_bc.SetData(DESC_PARENTGROUP, DescIDGeData(grp_id));
	BaseContainer rotation_bc = GetCustomDataTypeDefault(DTYPE_VECTOR);
	rotation_bc.SetString(DESC_NAME, GeLoadString(IDS_MORPH_BONE_ROTATION));
	rotation_bc.SetInt32(DESC_ANIMATE, DESC_ANIMATE_OFF);
	rotation_bc.SetData(DESC_PARENTGROUP, DescIDGeData(grp_id));
	BaseContainer button_grp_bc = GetCustomDataTypeDefault(DTYPE_GROUP);
	button_grp_bc.SetInt32(DESC_COLUMNS, 2);
	button_grp_bc.SetData(DESC_PARENTGROUP, DescIDGeData(grp_id));
	auto button_grp_id = dynamic_description->Alloc(button_grp_bc);
	BaseContainer button_delete_bc = GetCustomDataTypeDefault(DTYPE_BUTTON);
	button_delete_bc.SetString(DESC_NAME, GeLoadString(IDS_MORPH_DELETE));
	button_delete_bc.SetInt32(DESC_CUSTOMGUI, CUSTOMGUI_BUTTON);
	button_delete_bc.SetData(DESC_PARENTGROUP, DescIDGeData(button_grp_id));
	BaseContainer button_rename_bc = GetCustomDataTypeDefault(DTYPE_BUTTON);
	button_rename_bc.SetString(DESC_NAME, GeLoadString(IDS_MORPH_RENAME));
	button_rename_bc.SetInt32(DESC_CUSTOMGUI, CUSTOMGUI_BUTTON);
	button_rename_bc.SetData(DESC_PARENTGROUP, DescIDGeData(button_grp_id));
	const auto& morph_data = bone_morph_data_arr.SDK2024_Append(
		morph_name,
		SDK2024_Move(grp_id),
		dynamic_description->Alloc(strength_bc),
		dynamic_description->Alloc(translation_bc),
		dynamic_description->Alloc(rotation_bc),
		SDK2024_Move(button_grp_id),
		dynamic_description->Alloc(button_delete_bc),
		dynamic_description->Alloc(button_rename_bc))iferr_return;
	const Int index = bone_morph_data_arr.GetIndex(morph_data);
	iferr(button_id_map.Insert(morph_data.button_delete_id, index))
		return -1;
	iferr(button_id_map.Insert(morph_data.button_rename_id, index))
		return -1;
	// BONE_MORPH_ADD
	MMDBoneTagBoneMorphAddMsg msg{ std::move(morph_name), static_cast<BaseTag*>(Get()), morph_data.strength_id };
	m_bone_root->Message(ID_T_MMD_BONE, &msg);
	if (GeIsMainThread())
	{
		SendCoreMessage(COREMSG_CINEMA, BaseContainer(COREMSG_CINEMA_FORCE_AM_UPDATE)); 
		EventAdd();
	}
	return index;
}

bool MMDBoneTag::CheckBoneMorphIndex(const Int index) const
{
	if (index < 0 || index >= GetBoneMorphCount())
	{
		return false;
	}
	return true;
}

Int32 MMDBoneTag::GetBoneIndex() const
{
	return m_bone_index;
}

Bool MMDBoneTag::SetBoneMorphTranslation(const Int index, const Vector& translation)
{
	if (!CheckBoneMorphIndex(index))
		return nullptr;
	return Get()->SetParameter(bone_morph_data_arr[index].translation_id, translation, DESCFLAGS_SET::NONE);
}

Bool MMDBoneTag::SetBoneMorphRotation(const Int index, const Vector& rotation)
{
	if (!CheckBoneMorphIndex(index))
		return nullptr;
	return Get()->SetParameter(bone_morph_data_arr[index].rotation_id, rotation, DESCFLAGS_SET::NONE);
}

Bool MMDBoneTag::SetBoneMorphTranslationNoCheck(Int index, const Vector& translation)
{
	return Get()->SetParameter(bone_morph_data_arr[index].translation_id, translation, DESCFLAGS_SET::NONE);
}

Bool MMDBoneTag::SetBoneMorphRotationNoCheck(Int index, const Vector& rotation)
{
	return Get()->SetParameter(bone_morph_data_arr[index].rotation_id, rotation, DESCFLAGS_SET::NONE);
}

Int MMDBoneTag::GetBoneMorphCount() const
{
	return bone_morph_data_arr.GetCount();
}

BoneMorphData* MMDBoneTag::GetBoneMorph(const Int index)
{
	if (!CheckBoneMorphIndex(index))
		return nullptr;
	return &bone_morph_data_arr[index];
}

BoneMorphData* MMDBoneTag::GetBoneMorphNoCheck(const Int index)
{
	return &bone_morph_data_arr[index];
}

MMDBoneTag::TrackDescIDArray MMDBoneTag::GetTrackDescIDs()
{
	return GetTrackDescIDsImpl();
}

MMDBoneTag::TrackObjectArray MMDBoneTag::GetTrackObjects(
	GeListNode* node)
{
	const auto TrackArray = TrackObjectArray
	{
		m_bone_object,		// POSITION_X
		m_bone_object,		// POSITION_Y
		m_bone_object,		// POSITION_Z
		m_bone_object,		// ROTATION_X
		m_bone_object,		// ROTATION_Y
		m_bone_object		// ROTATION_Z
	};
	return TrackArray;
}

MMDBoneTag::InterpolatorTrackTableArray MMDBoneTag::
GetTrackInterpolatorMap()
{
	static constexpr InterpolatorTrackTableArray track_interpolator_map
	{
		PMX_BONE_TAG_INTERPOLATOR_POSITION_X,
		PMX_BONE_TAG_INTERPOLATOR_POSITION_Y,
		PMX_BONE_TAG_INTERPOLATOR_POSITION_Z,
		PMX_BONE_TAG_INTERPOLATOR_ROTATION,
		PMX_BONE_TAG_INTERPOLATOR_ROTATION,
		PMX_BONE_TAG_INTERPOLATOR_ROTATION,
	};
	return track_interpolator_map;
}

MMDBoneTag::CurrentValuesArray MMDBoneTag::GetCurrentValues(
	GeListNode* node)
{
	if (!m_bone_object)
	{
		constexpr CurrentValuesArray current_values{};
		return current_values;
	}

	const Vector RelPos = m_bone_object->GetRelPos();
	const Vector RelRot = m_bone_object->GetRelRot();

	const CurrentValuesArray current_values
	{
		RelPos.x,	// POSITION_X
		RelPos.y,	// POSITION_Y
		RelPos.z,	// POSITION_Z
		RelRot.x,	// ROTATION_X
		RelRot.y,	// ROTATION_Y
		RelRot.z,	// ROTATION_Z
	};

	return current_values;
}<|MERGE_RESOLUTION|>--- conflicted
+++ resolved
@@ -363,11 +363,7 @@
 					if (!doc)
 						break;
 					inherit_bone_parent_link->CopyTo(inherit_bone_parent, COPYFLAGS::NONE, nullptr);
-<<<<<<< HEAD
-					if (const auto inherit_bone_parent_index = m_bone_root->GetNodeData<MMDBoneRootObject>()->FindBoneTagIndex(inherit_bone_parent->GetLink(doc));
-=======
 					if (const auto inherit_bone_parent_index = m_bone_root->GetNodeData<MMDBoneRootObject>()->FindBoneIndex(static_cast<BaseTag*>(inherit_bone_parent->GetLink(doc)));
->>>>>>> 8b101c81
 						inherit_bone_parent_index != -1)
 					{
 						bc->SetInt32(PMX_BONE_INHERIT_BONE_PARENT_INDEX, inherit_bone_parent_index);
@@ -843,16 +839,12 @@
 				break;
 			if (SDK2024_Const auto inherit_bone_parent_link = t_data.GetBaseLink(); inherit_bone_parent_link)
 			{
-<<<<<<< HEAD
-				if(const auto inherit_bone_tag = inherit_bone_parent_link->GetLink(doc); inherit_bone_tag)
-=======
 				const auto doc = node->GetDocument();
 				if (!doc)
 					break;
 				inherit_bone_parent_link->CopyTo(inherit_bone_parent, COPYFLAGS::NONE, nullptr);
 				if (const auto inherit_bone_parent_index = m_bone_root->GetNodeData<MMDBoneRootObject>()->FindBoneIndex(static_cast<BaseTag*>(inherit_bone_parent->GetLink(doc)));
 					inherit_bone_parent_index != -1)
->>>>>>> 8b101c81
 				{
 					inherit_bone_parent_link->CopyTo(inherit_bone_parent, COPYFLAGS::NONE, nullptr);
 					if (const auto inherit_bone_parent_index = m_bone_root->GetNodeData<MMDBoneRootObject>()->FindBoneTagIndex(inherit_bone_parent->GetLink(doc));
