--- conflicted
+++ resolved
@@ -483,11 +483,7 @@
 	return m_bone_morph_data;
 }
 
-<<<<<<< HEAD
-BaseList2D* MMDBoneRootObject::FindBoneTag(const Int32 index) const
-=======
 BaseTag* MMDBoneRootObject::FindBone(const Int32 index) const
->>>>>>> 8b101c81
 {
 	// find index in m_bone_list
 	if (const auto bone_link_ptr = m_bone_list.Find(index); bone_link_ptr)
@@ -497,11 +493,7 @@
 	return nullptr;
 }
 
-<<<<<<< HEAD
-Int32 MMDBoneRootObject::FindBoneTagIndex(const BaseList2D* bone_tag) const
-=======
 Int32 MMDBoneRootObject::FindBoneIndex(const BaseTag* bone_tag) const
->>>>>>> 8b101c81
 {
 	if(!bone_tag)
 	{
